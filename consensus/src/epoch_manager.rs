--- conflicted
+++ resolved
@@ -7,13 +7,10 @@
         tracing::{observe_block, BlockStage},
         BlockStore,
     },
-<<<<<<< HEAD
-    counters::{self},
-    dag::{DagBootstrapper, DagCommitSigner, StorageAdapter},
-=======
     counters,
-    dag::{DagCommitSigner, StorageAdapter},
->>>>>>> 56719752
+    dag::{
+        shoal_plus_plus::shoalpp_bootstrap::ShoalppBootstrapper, DagCommitSigner, StorageAdapter,
+    },
     error::{error_kind, DbError},
     liveness::{
         cached_proposer_election::CachedProposerElection,
@@ -33,13 +30,8 @@
     metrics_safety_rules::MetricsSafetyRules,
     monitor,
     network::{
-<<<<<<< HEAD
-        IncomingBatchRetrievalRequest, IncomingBlockRetrievalRequest, IncomingDAGRequest,
-        IncomingRandGenRequest, IncomingRpcRequest, NetworkReceivers, NetworkSender,
-=======
-        IncomingBatchRetrievalRequest, IncomingBlockRetrievalRequest,
-        IncomingRpcRequest, NetworkReceivers, NetworkSender,
->>>>>>> 56719752
+        IncomingBatchRetrievalRequest, IncomingBlockRetrievalRequest, IncomingRandGenRequest,
+        IncomingRpcRequest, IncomingShoalppRequest, NetworkReceivers, NetworkSender,
     },
     network_interface::{ConsensusMsg, ConsensusNetworkClient},
     payload_client::{
@@ -125,12 +117,6 @@
     sync::Arc,
     time::Duration,
 };
-<<<<<<< HEAD
-use tokio_metrics_collector::TaskCollector;
-=======
-use crate::dag::shoal_plus_plus::shoalpp_bootstrap::ShoalppBootstrapper;
-use crate::network::IncomingShoalppRequest;
->>>>>>> 56719752
 
 /// Range of rounds (window) that we might be calling proposer election
 /// functions with at any given time, in addition to the proposer history length.
@@ -1337,24 +1323,12 @@
             self.peers_and_metadata.clone(),
         );
 
-<<<<<<< HEAD
-        let (dag_rpc_tx, dag_rpc_rx) = aptos_channel::new(
-            QueueStyle::FIFO,
-            self.dag_config.incoming_rpc_channel_per_key_size,
-            Some(&crate::dag::observability::counters::DAG_RPC_CHANNEL),
-        );
-        self.dag_rpc_tx = Some(dag_rpc_tx);
-        let (dag_shutdown_tx, dag_shutdown_rx) = oneshot::channel();
-        self.dag_shutdown_tx = Some(dag_shutdown_tx);
-=======
         let (shoalpp_rpc_tx, shoalpp_rpc_rx) = aptos_channel::new(QueueStyle::FIFO, 10, None);
         self.shoalpp_rpc_tx = Some(shoalpp_rpc_tx);
         let (shoalpp_shutdown_tx, shoalpp_shutdown_rx) = oneshot::channel();
         self.dag_shutdown_tx = Some(shoalpp_shutdown_tx);
 
         tokio::spawn(bootstrapper.start(shoalpp_rpc_rx, shoalpp_shutdown_rx));
->>>>>>> 56719752
-
     }
 
     fn enable_quorum_store(&mut self, onchain_config: &OnChainConsensusConfig) -> bool {
@@ -1621,18 +1595,9 @@
                     Err(anyhow::anyhow!("Quorum store not started"))
                 }
             },
-<<<<<<< HEAD
-            IncomingRpcRequest::DAGRequest(request) => {
-                crate::dag::observability::counters::RPC_PROCESS_DURATION
-                    .with_label_values(&["epoch_manager_handle"])
-                    .observe(request.start.elapsed().as_secs_f64());
-                if let Some(tx) = &self.dag_rpc_tx {
-                    tx.push(peer_id, request)
-=======
             IncomingRpcRequest::ShoalppRequest(request) => {
                 if let Some(tx) = &self.shoalpp_rpc_tx {
                     tx.push(peer_id, (peer_id, request))
->>>>>>> 56719752
                 } else {
                     Err(anyhow::anyhow!("DAG not bootstrapped"))
                 }
