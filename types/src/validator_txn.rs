--- conflicted
+++ resolved
@@ -1,18 +1,13 @@
 // Copyright © Aptos Foundation
 // SPDX-License-Identifier: Apache-2.0
 
-<<<<<<< HEAD
 use crate::{dkg::DKGNode, jwks};
-=======
-use crate::dkg::DKGNode;
->>>>>>> 986689dc
 use aptos_crypto_derive::{BCSCryptoHash, CryptoHasher};
 use serde::{Deserialize, Serialize};
 use std::fmt::Debug;
 
 #[derive(Clone, Debug, Eq, PartialEq, Serialize, Deserialize, CryptoHasher, BCSCryptoHash)]
 pub enum ValidatorTransaction {
-    DKGResult(DKGNode),
     DummyTopic1(DummyValidatorTransaction),
     DKGResult(DKGNode),
     #[cfg(any(test, feature = "fuzzing"))]
@@ -48,7 +43,7 @@
     }
 }
 
-#[derive(Clone, Eq, Hash, PartialEq)]
+#[derive(Clone, Debug, Eq, Hash, PartialEq)]
 #[allow(non_camel_case_types)]
 pub enum Topic {
     DKG,
