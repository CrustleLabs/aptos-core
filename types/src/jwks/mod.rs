--- conflicted
+++ resolved
@@ -1,28 +1,21 @@
 // Copyright © Aptos Foundation
 
-<<<<<<< HEAD
+use self::jwk::JWK;
+use anyhow::{bail, Context};
 use crate::{
     aggregate_signature::AggregateSignature, move_utils::as_move_value::AsMoveValue,
     on_chain_config::OnChainConfig, validator_verifier::ValidatorVerifier,
 };
-use anyhow::{ensure, Result};
+use anyhow::ensure;
 use aptos_bitvec::BitVec;
 use aptos_crypto::bls12381;
 use aptos_crypto_derive::{BCSCryptoHash, CryptoHasher};
 use jwk::JWKMoveStruct;
+use move_core_types::{ident_str, identifier::IdentStr, move_resource::MoveStructType};
 use move_core_types::{
     account_address::AccountAddress,
-    ident_str,
-    identifier::IdentStr,
-    move_resource::MoveStructType,
     value::{MoveStruct, MoveValue},
 };
-=======
-use self::jwk::JWK;
-use anyhow::{bail, Context, Ok, Result};
-use jwk::JWKMoveStruct;
-use move_core_types::{ident_str, identifier::IdentStr, move_resource::MoveStructType};
->>>>>>> 5ae25427
 use serde::{Deserialize, Serialize};
 use std::{
     collections::{BTreeSet, HashMap},
@@ -99,7 +92,7 @@
         &self.jwks
     }
 
-    pub fn get_jwk(&self, id: &str) -> Result<&JWKMoveStruct> {
+    pub fn get_jwk(&self, id: &str) -> anyhow::Result<&JWKMoveStruct> {
         for jwk_move in self.jwks() {
             let jwk = JWK::try_from(jwk_move)?;
             match jwk {
@@ -170,7 +163,28 @@
     pub jwks: AllProvidersJWKs,
 }
 
-<<<<<<< HEAD
+impl PatchedJWKs {
+    pub fn get_provider_jwks(&self, iss: &str) -> Option<&ProviderJWKs> {
+        self.jwks
+            .entries
+            .iter()
+            .find(|&provider_jwk_set| provider_jwk_set.issuer.eq(&issuer_from_str(iss)))
+    }
+
+    pub fn get_jwk(&self, iss: &str, kid: &str) -> anyhow::Result<&JWKMoveStruct> {
+        let provider_jwk_set = self
+            .get_provider_jwks(iss)
+            .context("JWK not found for issuer")?;
+        let jwk = provider_jwk_set.get_jwk(kid)?;
+        Ok(jwk)
+    }
+}
+
+impl MoveStructType for PatchedJWKs {
+    const MODULE_NAME: &'static IdentStr = ident_str!("jwks");
+    const STRUCT_NAME: &'static IdentStr = ident_str!("PatchedJWKs");
+}
+
 /// A JWK update in format of `ProviderJWKs` and a multi-signature of it as a quorum certificate.
 #[derive(Clone, Debug, Eq, PartialEq, Serialize, Deserialize, CryptoHasher, BCSCryptoHash)]
 pub struct QuorumCertifiedUpdate {
@@ -187,7 +201,7 @@
     verifier: &ValidatorVerifier,
     on_chain: &ProviderJWKs,
     qc_update: QuorumCertifiedUpdate,
-) -> Result<ProviderJWKs> {
+) -> anyhow::Result<ProviderJWKs> {
     let QuorumCertifiedUpdate {
         authors,
         update: observed,
@@ -223,26 +237,4 @@
 impl MoveStructType for ObservedJWKsUpdated {
     const MODULE_NAME: &'static IdentStr = ident_str!("jwks");
     const STRUCT_NAME: &'static IdentStr = ident_str!("ObservedJWKsUpdated");
-=======
-impl PatchedJWKs {
-    pub fn get_provider_jwks(&self, iss: &str) -> Option<&ProviderJWKs> {
-        self.jwks
-            .entries
-            .iter()
-            .find(|&provider_jwk_set| provider_jwk_set.issuer.eq(&issuer_from_str(iss)))
-    }
-
-    pub fn get_jwk(&self, iss: &str, kid: &str) -> Result<&JWKMoveStruct> {
-        let provider_jwk_set = self
-            .get_provider_jwks(iss)
-            .context("JWK not found for issuer")?;
-        let jwk = provider_jwk_set.get_jwk(kid)?;
-        Ok(jwk)
-    }
-}
-
-impl MoveStructType for PatchedJWKs {
-    const MODULE_NAME: &'static IdentStr = ident_str!("jwks");
-    const STRUCT_NAME: &'static IdentStr = ident_str!("PatchedJWKs");
->>>>>>> 5ae25427
 }