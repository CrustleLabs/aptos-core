// Copyright © Aptos Foundation
// SPDX-License-Identifier: Apache-2.0

use crate::{config::SecureBackend, keys::ConfigKey};
<<<<<<< HEAD
use anyhow::anyhow;
use aptos_crypto::{bls12381, ed25519::Ed25519PrivateKey, x25519};
use aptos_types::{
    account_address::{AccountAddress, AccountAddress as PeerId},
    dkg::{real_dkg::maybe_dk_from_bls_sk, DKGTrait, DefaultDKG},
=======
use aptos_crypto::{
    bls12381,
    ed25519::Ed25519PrivateKey,
    x25519::{self, PRIVATE_KEY_SIZE},
    ValidCryptoMaterial,
};
use aptos_types::account_address::{
    from_identity_public_key, AccountAddress, AccountAddress as PeerId,
>>>>>>> 0f46f191
};
use serde::{Deserialize, Serialize};
use std::{
    fs::{self, File},
    io::Write,
    path::{Path, PathBuf},
};

/// A single struct for reading / writing to a file for identity across configs
#[derive(Deserialize, Serialize)]
pub struct IdentityBlob {
    /// Optional account address. Used for validators and validator full nodes
    #[serde(skip_serializing_if = "Option::is_none")]
    pub account_address: Option<AccountAddress>,
    /// Optional account key. Only used for validators
    #[serde(skip_serializing_if = "Option::is_none")]
    pub account_private_key: Option<Ed25519PrivateKey>,
    /// Optional consensus key. Only used for validators
    #[serde(skip_serializing_if = "Option::is_none")]
    pub consensus_private_key: Option<bls12381::PrivateKey>,
    /// Network private key. Peer id is derived from this if account address is not present
    pub network_private_key: x25519::PrivateKey,
}

impl IdentityBlob {
    pub fn from_file(path: &Path) -> anyhow::Result<IdentityBlob> {
        Ok(serde_yaml::from_str(&fs::read_to_string(path)?)?)
    }

    pub fn to_file(&self, path: &Path) -> anyhow::Result<()> {
        let mut file = File::open(path)?;
        Ok(file.write_all(serde_yaml::to_string(self)?.as_bytes())?)
    }
<<<<<<< HEAD

    pub fn try_into_dkg_dealer_private_key(
        self,
    ) -> Option<<DefaultDKG as DKGTrait>::DealerPrivateKey> {
        self.consensus_private_key
    }

    pub fn try_into_dkg_new_validator_decrypt_key(
        self,
    ) -> anyhow::Result<<DefaultDKG as DKGTrait>::NewValidatorDecryptKey> {
        let consensus_sk = self.consensus_private_key.as_ref().ok_or_else(|| {
            anyhow!("try_into_dkg_new_validator_decrypt_key failed with missing consensus key")
        })?;
        maybe_dk_from_bls_sk(consensus_sk)
    }
=======
>>>>>>> 0f46f191
}

#[derive(Clone, Debug, Deserialize, PartialEq, Serialize)]
#[serde(rename_all = "snake_case", tag = "type")]
pub enum Identity {
    FromConfig(IdentityFromConfig),
    FromStorage(IdentityFromStorage),
    FromFile(IdentityFromFile),
    None,
}

impl Identity {
    pub fn from_config(key: x25519::PrivateKey, peer_id: PeerId) -> Self {
        let key = ConfigKey::new(key);
        Identity::FromConfig(IdentityFromConfig {
            key,
            peer_id,
            source: IdentitySource::UserProvided,
        })
    }

    pub fn from_config_auto_generated(key: x25519::PrivateKey, peer_id: PeerId) -> Self {
        let key = ConfigKey::new(key);
        Identity::FromConfig(IdentityFromConfig {
            key,
            peer_id,
            source: IdentitySource::AutoGenerated,
        })
    }

    pub fn from_storage(key_name: String, peer_id_name: String, backend: SecureBackend) -> Self {
        Identity::FromStorage(IdentityFromStorage {
            backend,
            key_name,
            peer_id_name,
        })
    }

    pub fn from_file(path: PathBuf) -> Self {
        Identity::FromFile(IdentityFromFile { path })
    }

    pub fn load_identity(path: &PathBuf) -> anyhow::Result<Option<Self>> {
        if path.exists() {
            let bytes = fs::read(path)?;
            let private_key_bytes: [u8; PRIVATE_KEY_SIZE] = bytes.as_slice().try_into()?;
            let private_key = x25519::PrivateKey::from(private_key_bytes);
            let peer_id = from_identity_public_key(private_key.public_key());
            Ok(Some(Identity::from_config(private_key, peer_id)))
        } else {
            Ok(None)
        }
    }

    pub fn save_private_key(path: &PathBuf, key: &x25519::PrivateKey) -> anyhow::Result<()> {
        // Create the parent directory
        let parent_path = path.parent().unwrap();
        fs::create_dir_all(parent_path)?;

        // Save the private key to the specified path
        File::create(path)?
            .write_all(&key.to_bytes())
            .map_err(|error| error.into())
    }
}

/// The identity is stored within the config.
#[derive(Clone, Debug, Deserialize, PartialEq, Serialize)]
#[serde(deny_unknown_fields)]
pub struct IdentityFromConfig {
    #[serde(flatten)]
    pub key: ConfigKey<x25519::PrivateKey>,
    pub peer_id: PeerId,

    #[serde(skip)]
    pub source: IdentitySource,
}

#[derive(Clone, Debug, Default, Deserialize, PartialEq, Serialize)]
#[serde(deny_unknown_fields)]
pub enum IdentitySource {
    AutoGenerated, // The identity was generated when the config was created

    #[default]
    UserProvided,
}

/// This represents an identity in a secure-storage as defined in NodeConfig::secure.
#[derive(Clone, Debug, Deserialize, PartialEq, Eq, Serialize)]
#[serde(deny_unknown_fields)]
pub struct IdentityFromStorage {
    pub backend: SecureBackend,
    pub key_name: String,
    pub peer_id_name: String,
}

#[derive(Clone, Debug, Deserialize, PartialEq, Eq, Serialize)]
#[serde(deny_unknown_fields)]
pub struct IdentityFromFile {
    pub path: PathBuf,
}<|MERGE_RESOLUTION|>--- conflicted
+++ resolved
@@ -2,13 +2,7 @@
 // SPDX-License-Identifier: Apache-2.0
 
 use crate::{config::SecureBackend, keys::ConfigKey};
-<<<<<<< HEAD
 use anyhow::anyhow;
-use aptos_crypto::{bls12381, ed25519::Ed25519PrivateKey, x25519};
-use aptos_types::{
-    account_address::{AccountAddress, AccountAddress as PeerId},
-    dkg::{real_dkg::maybe_dk_from_bls_sk, DKGTrait, DefaultDKG},
-=======
 use aptos_crypto::{
     bls12381,
     ed25519::Ed25519PrivateKey,
@@ -17,7 +11,7 @@
 };
 use aptos_types::account_address::{
     from_identity_public_key, AccountAddress, AccountAddress as PeerId,
->>>>>>> 0f46f191
+    dkg::{real_dkg::maybe_dk_from_bls_sk, DKGTrait, DefaultDKG},
 };
 use serde::{Deserialize, Serialize};
 use std::{
@@ -51,7 +45,6 @@
         let mut file = File::open(path)?;
         Ok(file.write_all(serde_yaml::to_string(self)?.as_bytes())?)
     }
-<<<<<<< HEAD
 
     pub fn try_into_dkg_dealer_private_key(
         self,
@@ -67,8 +60,6 @@
         })?;
         maybe_dk_from_bls_sk(consensus_sk)
     }
-=======
->>>>>>> 0f46f191
 }
 
 #[derive(Clone, Debug, Deserialize, PartialEq, Serialize)]
