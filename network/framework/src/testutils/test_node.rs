--- conflicted
+++ resolved
@@ -4,9 +4,7 @@
 
 use crate::protocols::network::OutboundPeerConnections;
 use crate::{
-<<<<<<< HEAD
-    application::metadata::ConnectionState,
-    application::storage::PeersAndMetadata,
+    application::{metadata::ConnectionState, storage::PeersAndMetadata},
     // application::{metadata::ConnectionState, storage::{PeersAndMetadata,DisconnectReason}},
     // peer_manager::{ConnectionNotification, PeerManagerNotification, PeerManagerRequest},
     // protocols::{
@@ -14,14 +12,6 @@
     //     // rpc::{InboundRpcRequest, OutboundRpcRequest},
     // },
     protocols::network::ReceivedMessage, // wire::messaging::v1::NetworkMessage},
-=======
-    application::{metadata::ConnectionState, storage::PeersAndMetadata},
-    peer_manager::{PeerManagerNotification, PeerManagerRequest},
-    protocols::{
-        direct_send::Message,
-        rpc::{InboundRpcRequest, OutboundRpcRequest},
-    },
->>>>>>> f5de7609
     transport::ConnectionMetadata,
     ProtocolId,
 };
@@ -54,11 +44,8 @@
 pub struct InboundNetworkHandle {
     /// To send new incoming network messages
     pub inbound_message_sender: InboundMessageSender,
-<<<<<<< HEAD
     // /// To send new incoming connections or disconnections
     // pub connection_update_sender: ConnectionUpdateSender,
-=======
->>>>>>> f5de7609
     /// To update the local state (normally done by peer manager)
     pub peers_and_metadata: Arc<PeersAndMetadata>,
 }
@@ -66,16 +53,7 @@
 // #[cfg(obsolete)]
 impl InboundNetworkHandle {
     /// Push connection update, and update the local storage
-<<<<<<< HEAD
-    pub fn connect(
-        &self,
-        _role: RoleType, // TODO: use in logging?
-        self_peer_network_id: PeerNetworkId,
-        conn_metadata: ConnectionMetadata,
-    ) {
-=======
     pub fn connect(&self, self_peer_network_id: PeerNetworkId, conn_metadata: ConnectionMetadata) {
->>>>>>> f5de7609
         // PeerManager pushes this data before it's received by events
         let network_id = self_peer_network_id.network_id();
         let peer_id = conn_metadata.remote_peer_id;
@@ -85,36 +63,14 @@
                 conn_metadata.clone(),
             )
             .unwrap();
-<<<<<<< HEAD
-
-        // let self_peer_id = self_peer_network_id.peer_id();
-        // self.connection_update_sender
-        //     .push(
-        //         conn_metadata.remote_peer_id,
-        //         ConnectionNotification::NewPeer(
-        //             conn_metadata,
-        //             NetworkContext::new(role, network_id, self_peer_id),
-        //         ),
-        //     )
-        //     .unwrap();
-=======
->>>>>>> f5de7609
     }
 
     /// Push disconnect update, and update the local storage
     pub fn disconnect(
         &self,
-<<<<<<< HEAD
-        _role: RoleType, // TODO: use in logging?
         self_peer_network_id: PeerNetworkId,
         conn_metadata: ConnectionMetadata,
     ) {
-        // let self_peer_id = self_peer_network_id.peer_id();
-=======
-        self_peer_network_id: PeerNetworkId,
-        conn_metadata: ConnectionMetadata,
-    ) {
->>>>>>> f5de7609
         let network_id = self_peer_network_id.network_id();
 
         // Set the state of the peer as disconnected
@@ -122,21 +78,6 @@
         self.peers_and_metadata
             .update_connection_state(peer_network_id, ConnectionState::Disconnected)
             .unwrap();
-<<<<<<< HEAD
-
-        // Push the notification of the lost peer
-        // self.connection_update_sender
-        //     .push(
-        //         conn_metadata.remote_peer_id,
-        //         ConnectionNotification::LostPeer(
-        //             conn_metadata,
-        //             NetworkContext::new(role, network_id, self_peer_id),
-        //             DisconnectReason::ConnectionLost,
-        //         ),
-        //     )
-        //     .unwrap();
-=======
->>>>>>> f5de7609
     }
 }
 
