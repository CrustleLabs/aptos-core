// Copyright © Aptos Foundation
// Parts of the project are originally copyright © Meta Platforms, Inc.
// SPDX-License-Identifier: Apache-2.0

use super::*;
use crate::{
    application::{interface::NetworkClient, storage::PeersAndMetadata},
<<<<<<< HEAD
    // peer_manager::{
    //     self, conn_notifs_channel, ConnectionRequest, ConnectionRequestSender,
    //     PeerManagerNotification, PeerManagerRequest, PeerManagerRequestSender,
    // },
=======
    peer_manager::{
        self, ConnectionRequest, ConnectionRequestSender, PeerManagerNotification,
        PeerManagerRequest, PeerManagerRequestSender,
    },
>>>>>>> f5de7609
    protocols::{
        network::{NetworkSender, NewNetworkEvents, NewNetworkSender},
        rpc::InboundRpcRequest,
        wire::handshake::v1::{ProtocolId::HealthCheckerRpc, ProtocolIdSet},
    },
    transport::ConnectionMetadata,
    ProtocolId,
};
use aptos_channels::{aptos_channel, message_queues::QueueStyle};
use aptos_time_service::{MockTimeService, TimeService};
use futures::{executor::block_on, future};
use maplit::hashmap;
use std::sync::Arc;

const PING_INTERVAL: Duration = Duration::from_secs(1);
const PING_TIMEOUT: Duration = Duration::from_millis(500);

struct TestHarness {
    mock_time: MockTimeService,
    peer_mgr_reqs_rx: aptos_channel::Receiver<(PeerId, ProtocolId), PeerManagerRequest>,
    peer_mgr_notifs_tx: aptos_channel::Sender<(PeerId, ProtocolId), PeerManagerNotification>,
    connection_reqs_rx: aptos_channel::Receiver<PeerId, ConnectionRequest>,
    connection_notifs_tx: tokio::sync::mpsc::Sender<ConnectionNotification>,
    peers_and_metadata: Arc<PeersAndMetadata>,
}

impl TestHarness {
    fn new_permissive(
        ping_failures_tolerated: u64,
    ) -> (Self, HealthChecker<NetworkClient<HealthCheckerMsg>>) {
        ::aptos_logger::Logger::init_for_testing();
        let mock_time = TimeService::mock();

        let (peer_mgr_reqs_tx, peer_mgr_reqs_rx) = aptos_channel::new(QueueStyle::FIFO, 1, None);
        let (connection_reqs_tx, connection_reqs_rx) =
            aptos_channel::new(QueueStyle::FIFO, 1, None);
        let (peer_mgr_notifs_tx, peer_mgr_notifs_rx) =
            aptos_channel::new(QueueStyle::FIFO, 1, None);
        let (connection_notifs_tx, connection_notifs_rx) = tokio::sync::mpsc::channel(10);

        let network_sender = NetworkSender::new(
            PeerManagerRequestSender::new(peer_mgr_reqs_tx),
            ConnectionRequestSender::new(connection_reqs_tx),
        );
<<<<<<< HEAD
        let hc_network_rx =
            HealthCheckerNetworkEvents::new(peer_mgr_notifs_rx, connection_notifs_rx);
=======
        let hc_network_rx = HealthCheckerNetworkEvents::new(peer_mgr_notifs_rx, None);
>>>>>>> f5de7609

        let network_context = NetworkContext::mock();
        let peers_and_metadata = PeersAndMetadata::new(&[network_context.network_id()]);
        let network_client = NetworkClient::new(
            vec![],
            vec![HealthCheckerRpc],
            hashmap! {network_context.network_id() => network_sender},
            peers_and_metadata.clone(),
        );

        let mut health_checker = HealthChecker::new(
            network_context,
            mock_time.clone(),
            HealthCheckNetworkInterface::new(network_client, hc_network_rx),
            PING_INTERVAL,
            PING_TIMEOUT,
            ping_failures_tolerated,
        );
        health_checker.set_connection_source(connection_notifs_rx);

        (
            Self {
                mock_time: mock_time.into_mock(),
                peer_mgr_reqs_rx,
                peer_mgr_notifs_tx,
                connection_reqs_rx,
                connection_notifs_tx,
                peers_and_metadata,
            },
            health_checker,
        )
    }

    fn new_strict() -> (Self, HealthChecker<NetworkClient<HealthCheckerMsg>>) {
        Self::new_permissive(0 /* ping_failures_tolerated */)
    }

    async fn trigger_ping(&self) {
        self.mock_time.advance_async(PING_INTERVAL).await;
    }

    async fn expect_ping(&mut self) -> (Ping, oneshot::Sender<Result<Bytes, RpcError>>) {
        let req = self.peer_mgr_reqs_rx.next().await.unwrap();
        let rpc_req = match req {
            PeerManagerRequest::SendRpc(_peer_id, rpc_req) => rpc_req,
            _ => panic!("Unexpected PeerManagerRequest: {:?}", req),
        };

        let protocol_id = rpc_req.protocol_id;
        let req_data = rpc_req.data;
        let res_tx = rpc_req.res_tx;

        assert_eq!(protocol_id, ProtocolId::HealthCheckerRpc);

        match bcs::from_bytes(&req_data).unwrap() {
            HealthCheckerMsg::Ping(ping) => (ping, res_tx),
            msg => panic!("Unexpected HealthCheckerMsg: {:?}", msg),
        }
    }

    async fn expect_ping_send_ok(&mut self) {
        let (ping, res_tx) = self.expect_ping().await;
        let res_data = bcs::to_bytes(&HealthCheckerMsg::Pong(Pong(ping.0))).unwrap();
        res_tx.send(Ok(res_data.into())).unwrap();
    }

    async fn expect_ping_send_not_ok(&mut self) {
        let (_ping_msg, res_tx) = self.expect_ping().await;
        // This mock ping request must fail.
        res_tx.send(Err(RpcError::TimedOut)).unwrap();
    }

    async fn send_inbound_ping(
        &mut self,
        peer_id: PeerId,
        ping: u32,
    ) -> oneshot::Receiver<Result<Bytes, RpcError>> {
        let protocol_id = ProtocolId::HealthCheckerRpc;
        let data = bcs::to_bytes(&HealthCheckerMsg::Ping(Ping(ping)))
            .unwrap()
            .into();
        let (res_tx, res_rx) = oneshot::channel();
        let inbound_rpc_req = InboundRpcRequest {
            protocol_id,
            data,
            res_tx,
        };
        let key = (peer_id, ProtocolId::HealthCheckerRpc);
        let (delivered_tx, delivered_rx) = oneshot::channel();
        self.peer_mgr_notifs_tx
            .push_with_feedback(
                key,
                PeerManagerNotification::RecvRpc(peer_id, inbound_rpc_req),
                Some(delivered_tx),
            )
            .unwrap();
        delivered_rx.await.unwrap();
        res_rx
    }

    async fn expect_disconnect(&mut self, expected_peer_id: PeerId) {
        let req = self.connection_reqs_rx.next().await.unwrap();
        let (peer_id, res_tx) = match req {
            ConnectionRequest::DisconnectPeer(peer_id, res_tx) => (peer_id, res_tx),
            _ => panic!("Unexpected ConnectionRequest: {:?}", req),
        };
        assert_eq!(peer_id, expected_peer_id);
        res_tx.send(Ok(())).unwrap();
    }

    async fn send_new_peer_notification(&mut self, peer_id: PeerId) {
        let network_context = NetworkContext::mock();
        let notif = peer_manager::ConnectionNotification::NewPeer(
            ConnectionMetadata::mock(peer_id),
            network_context.network_id(),
        );
        self.connection_notifs_tx.send(notif).await.unwrap();

        // hacky `yield` to let thread on other side run, fast enough to make the test not suck, long enough it should almost always work
        tokio::time::sleep(Duration::from_millis(10)).await;

        // Insert a new connection metadata into the peers and metadata
        let mut connection_metadata = ConnectionMetadata::mock(peer_id);
        connection_metadata.application_protocols =
            ProtocolIdSet::from_iter(vec![HealthCheckerRpc]);
        self.peers_and_metadata
            .insert_connection_metadata(
                PeerNetworkId::new(network_context.network_id(), peer_id),
                connection_metadata,
            )
            .unwrap();
    }
}

async fn expect_pong(res_rx: oneshot::Receiver<Result<Bytes, RpcError>>) {
    let res_data = res_rx.await.unwrap().unwrap();
    match bcs::from_bytes(&res_data).unwrap() {
        HealthCheckerMsg::Pong(_) => {},
        msg => panic!("Unexpected HealthCheckerMsg: {:?}", msg),
    };
}

#[test]
fn outbound() {
    let (mut harness, health_checker) = TestHarness::new_strict();

    let test = async move {
        // Trigger ping to a peer. This should do nothing.
        harness.trigger_ping().await;

        // Notify HealthChecker of new connected node.
        let peer_id = PeerId::new([0x42; PeerId::LENGTH]);
        harness.send_new_peer_notification(peer_id).await;

        // Trigger ping to a peer. This should ping the newly added peer.
        harness.trigger_ping().await;

        // Health Checker should attempt to ping the new peer.
        harness.expect_ping_send_ok().await;
    };
    block_on(future::join(health_checker.start(), test));
}

#[test]
fn inbound() {
    let (mut harness, health_checker) = TestHarness::new_strict();

    let test = async move {
        // Notify HealthChecker of new connected node.
        let peer_id = PeerId::new([0x42; PeerId::LENGTH]);
        harness.send_new_peer_notification(peer_id).await;

        // Receive ping from peer.
        let res_rx = harness.send_inbound_ping(peer_id, 0).await;

        // HealthChecker should respond with a pong.
        expect_pong(res_rx).await;
    };
    block_on(future::join(health_checker.start(), test));
}

#[test]
fn outbound_failure_permissive() {
    let ping_failures_tolerated = 10;
    let (mut harness, health_checker) = TestHarness::new_permissive(ping_failures_tolerated);

    let test = async move {
        // Trigger ping to a peer. This should do nothing.
        harness.trigger_ping().await;

        // Notify HealthChecker of new connected node.
        let peer_id = PeerId::new([0x42; PeerId::LENGTH]);
        harness.send_new_peer_notification(peer_id).await;

        // Trigger pings to a peer. These should ping the newly added peer, but not disconnect from
        // it.
        for _ in 0..=ping_failures_tolerated {
            // Health checker should send a ping request which fails.
            harness.trigger_ping().await;
            harness.expect_ping_send_not_ok().await;
        }

        // Health checker should disconnect from peer after tolerated number of failures
        harness.expect_disconnect(peer_id).await;
    };
    block_on(future::join(health_checker.start(), test));
}

#[test]
fn ping_success_resets_fail_counter() {
    let failures_triggered = 10;
    let ping_failures_tolerated = 2 * 10;
    let (mut harness, health_checker) = TestHarness::new_permissive(ping_failures_tolerated);

    let test = async move {
        // Trigger ping to a peer. This should do nothing.
        harness.trigger_ping().await;

        // Notify HealthChecker of new connected node.
        let peer_id = PeerId::new([0x42; PeerId::LENGTH]);
        harness.send_new_peer_notification(peer_id).await;

        // Trigger pings to a peer. These should ping the newly added peer, but not disconnect from
        // it.
        {
            for _ in 0..failures_triggered {
                // Health checker should send a ping request which fails.
                harness.trigger_ping().await;
                harness.expect_ping_send_not_ok().await;
            }
        }

        // Trigger successful ping. This should reset the counter of ping failures.
        {
            // Health checker should send a ping request which succeeds
            harness.trigger_ping().await;
            harness.expect_ping_send_ok().await;
        }

        // We would then need to fail for more than `ping_failures_tolerated` times before
        // triggering disconnect.
        {
            for _ in 0..=ping_failures_tolerated {
                // Health checker should send a ping request which fails.
                harness.trigger_ping().await;
                harness.expect_ping_send_not_ok().await;
            }
        }

        // Health checker should disconnect from peer after tolerated number of failures
        harness.expect_disconnect(peer_id).await;
    };
    block_on(future::join(health_checker.start(), test));
}

#[test]
fn outbound_failure_strict() {
    let (mut harness, health_checker) = TestHarness::new_strict();

    let test = async move {
        // Trigger ping to a peer. This should do nothing.
        harness.trigger_ping().await;

        // Notify HealthChecker of new connected node.
        let peer_id = PeerId::new([0x42; PeerId::LENGTH]);
        harness.send_new_peer_notification(peer_id).await;

        // Trigger ping to a peer. This should ping the newly added peer.
        harness.trigger_ping().await;

        // Health checker should send a ping request which fails.
        harness.expect_ping_send_not_ok().await;

        // Health checker should disconnect from peer.
        harness.expect_disconnect(peer_id).await;
    };
    block_on(future::join(health_checker.start(), test));
}<|MERGE_RESOLUTION|>--- conflicted
+++ resolved
@@ -5,17 +5,10 @@
 use super::*;
 use crate::{
     application::{interface::NetworkClient, storage::PeersAndMetadata},
-<<<<<<< HEAD
     // peer_manager::{
     //     self, conn_notifs_channel, ConnectionRequest, ConnectionRequestSender,
     //     PeerManagerNotification, PeerManagerRequest, PeerManagerRequestSender,
     // },
-=======
-    peer_manager::{
-        self, ConnectionRequest, ConnectionRequestSender, PeerManagerNotification,
-        PeerManagerRequest, PeerManagerRequestSender,
-    },
->>>>>>> f5de7609
     protocols::{
         network::{NetworkSender, NewNetworkEvents, NewNetworkSender},
         rpc::InboundRpcRequest,
@@ -60,12 +53,8 @@
             PeerManagerRequestSender::new(peer_mgr_reqs_tx),
             ConnectionRequestSender::new(connection_reqs_tx),
         );
-<<<<<<< HEAD
         let hc_network_rx =
             HealthCheckerNetworkEvents::new(peer_mgr_notifs_rx, connection_notifs_rx);
-=======
-        let hc_network_rx = HealthCheckerNetworkEvents::new(peer_mgr_notifs_rx, None);
->>>>>>> f5de7609
 
         let network_context = NetworkContext::mock();
         let peers_and_metadata = PeersAndMetadata::new(&[network_context.network_id()]);
