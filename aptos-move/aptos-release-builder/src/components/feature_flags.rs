// Copyright © Aptos Foundation
// SPDX-License-Identifier: Apache-2.0

use crate::utils::*;
use anyhow::Result;
use aptos_types::on_chain_config::{FeatureFlag as AptosFeatureFlag, Features as AptosFeatures};
use move_model::{code_writer::CodeWriter, emit, emitln, model::Loc};
use serde::{Deserialize, Serialize};
use std::collections::HashSet;
use strum::IntoEnumIterator;
use strum_macros::EnumIter;

#[derive(Clone, Deserialize, PartialEq, Eq, Serialize, Debug)]
pub struct Features {
    #[serde(default)]
    pub enabled: Vec<FeatureFlag>,
    #[serde(default)]
    pub disabled: Vec<FeatureFlag>,
}

impl Features {
    pub fn empty() -> Self {
        Self {
            enabled: vec![],
            disabled: vec![],
        }
    }

    pub fn squash(&mut self, rhs: Self) {
        let mut enabled: HashSet<_> = self.enabled.iter().cloned().collect();
        let mut disabled: HashSet<_> = self.disabled.iter().cloned().collect();
        let to_enable: HashSet<_> = rhs.enabled.into_iter().collect();
        let to_disable: HashSet<_> = rhs.disabled.into_iter().collect();

        disabled = disabled.difference(&to_enable).cloned().collect();
        enabled.extend(to_enable);

        enabled = enabled.difference(&to_disable).cloned().collect();
        disabled.extend(to_disable);

        self.enabled = enabled.into_iter().collect();
        self.disabled = disabled.into_iter().collect();
    }

    pub fn is_empty(&self) -> bool {
        self.enabled.is_empty() && self.disabled.is_empty()
    }
}

#[derive(Clone, Debug, Deserialize, EnumIter, PartialEq, Eq, Serialize, Hash)]
#[allow(non_camel_case_types)]
#[serde(rename_all = "snake_case")]
pub enum FeatureFlag {
    CodeDependencyCheck,
    CollectAndDistributeGasFees,
    TreatFriendAsPrivate,
    Sha512AndRipeMd160Natives,
    AptosStdChainIdNatives,
    VMBinaryFormatV6,
    MultiEd25519PkValidateV2Natives,
    Blake2b256Native,
    ResourceGroups,
    MultisigAccounts,
    DelegationPools,
    CryptographyAlgebraNatives,
    Bls12381Structures,
    Ed25519PubkeyValidateReturnFalseWrongLength,
    StructConstructors,
    PeriodicalRewardRateReduction,
    PartialGovernanceVoting,
    SignatureCheckerV2,
    StorageSlotMetadata,
    ChargeInvariantViolation,
    DelegationPoolPartialGovernanceVoting,
    GasPayerEnabled,
    AptosUniqueIdentifiers,
    BulletproofsNatives,
    SignerNativeFormatFix,
    ModuleEvent,
    EmitFeeStatement,
    StorageDeletionRefund,
    AggregatorV2Api,
    SignatureCheckerV2ScriptFix,
    SaferResourceGroups,
    SaferMetadata,
    SingleSenderAuthenticator,
    SponsoredAutomaticAccountCreation,
    FeePayerAccountOptional,
<<<<<<< HEAD
    ReconfigureWithDKG,
=======
    AggregatorV2DelayedFields,
    ConcurrentAssets,
>>>>>>> 876bec7d
}

fn generate_features_blob(writer: &CodeWriter, data: &[u64]) {
    emitln!(writer, "vector[");
    writer.indent();
    for (i, b) in data.iter().enumerate() {
        if i % 20 == 0 {
            if i > 0 {
                emitln!(writer);
            }
        } else {
            emit!(writer, " ");
        }
        emit!(writer, "{},", b);
    }
    emitln!(writer);
    writer.unindent();
    emit!(writer, "]")
}

pub fn generate_feature_upgrade_proposal(
    features: &Features,
    is_testnet: bool,
    next_execution_hash: Vec<u8>,
) -> Result<Vec<(String, String)>> {
    let mut result = vec![];

    let enabled = features
        .enabled
        .iter()
        .map(|f| AptosFeatureFlag::from(f.clone()) as u64)
        .collect::<Vec<_>>();
    let disabled = features
        .disabled
        .iter()
        .map(|f| AptosFeatureFlag::from(f.clone()) as u64)
        .collect::<Vec<_>>();

    assert!(enabled.len() < u16::MAX as usize);
    assert!(disabled.len() < u16::MAX as usize);

    let writer = CodeWriter::new(Loc::default());

    emitln!(writer, "// Modifying on-chain feature flags: ");
    emitln!(writer, "// Enabled Features: {:?}", features.enabled);
    emitln!(writer, "// Disabled Features: {:?}", features.disabled);
    emitln!(writer, "//");

    let proposal = generate_governance_proposal(
        &writer,
        is_testnet,
        next_execution_hash.clone(),
        &["std::features"],
        |writer| {
            emit!(writer, "let enabled_blob: vector<u64> = ");
            generate_features_blob(writer, &enabled);
            emitln!(writer, ";\n");

            emit!(writer, "let disabled_blob: vector<u64> = ");
            generate_features_blob(writer, &disabled);
            emitln!(writer, ";\n");

            if is_testnet && next_execution_hash.is_empty() {
                emitln!(
                    writer,
                    "features::change_feature_flags(framework_signer, enabled_blob, disabled_blob);"
                );
                emitln!(writer, "aptos_governance::reconfigure(framework_signer);");
            } else {
                emitln!(
                    writer,
                    "features::change_feature_flags(&framework_signer, enabled_blob, disabled_blob);"
                );
                emitln!(writer, "aptos_governance::reconfigure(&framework_signer);");
            }
        },
    );

    result.push(("features".to_string(), proposal));
    Ok(result)
}

impl From<FeatureFlag> for AptosFeatureFlag {
    fn from(f: FeatureFlag) -> Self {
        match f {
            FeatureFlag::CodeDependencyCheck => AptosFeatureFlag::CODE_DEPENDENCY_CHECK,
            FeatureFlag::CollectAndDistributeGasFees => {
                AptosFeatureFlag::COLLECT_AND_DISTRIBUTE_GAS_FEES
            },
            FeatureFlag::TreatFriendAsPrivate => AptosFeatureFlag::TREAT_FRIEND_AS_PRIVATE,
            FeatureFlag::Sha512AndRipeMd160Natives => {
                AptosFeatureFlag::SHA_512_AND_RIPEMD_160_NATIVES
            },
            FeatureFlag::AptosStdChainIdNatives => AptosFeatureFlag::APTOS_STD_CHAIN_ID_NATIVES,
            FeatureFlag::VMBinaryFormatV6 => AptosFeatureFlag::VM_BINARY_FORMAT_V6,
            FeatureFlag::MultiEd25519PkValidateV2Natives => {
                AptosFeatureFlag::MULTI_ED25519_PK_VALIDATE_V2_NATIVES
            },
            FeatureFlag::Blake2b256Native => AptosFeatureFlag::BLAKE2B_256_NATIVE,
            FeatureFlag::ResourceGroups => AptosFeatureFlag::RESOURCE_GROUPS,
            FeatureFlag::MultisigAccounts => AptosFeatureFlag::MULTISIG_ACCOUNTS,
            FeatureFlag::DelegationPools => AptosFeatureFlag::DELEGATION_POOLS,
            FeatureFlag::CryptographyAlgebraNatives => {
                AptosFeatureFlag::CRYPTOGRAPHY_ALGEBRA_NATIVES
            },
            FeatureFlag::Bls12381Structures => AptosFeatureFlag::BLS12_381_STRUCTURES,
            FeatureFlag::Ed25519PubkeyValidateReturnFalseWrongLength => {
                AptosFeatureFlag::ED25519_PUBKEY_VALIDATE_RETURN_FALSE_WRONG_LENGTH
            },
            FeatureFlag::StructConstructors => AptosFeatureFlag::STRUCT_CONSTRUCTORS,
            FeatureFlag::PeriodicalRewardRateReduction => {
                AptosFeatureFlag::PERIODICAL_REWARD_RATE_DECREASE
            },
            FeatureFlag::PartialGovernanceVoting => AptosFeatureFlag::PARTIAL_GOVERNANCE_VOTING,
            FeatureFlag::SignatureCheckerV2 => AptosFeatureFlag::SIGNATURE_CHECKER_V2,
            FeatureFlag::StorageSlotMetadata => AptosFeatureFlag::STORAGE_SLOT_METADATA,
            FeatureFlag::ChargeInvariantViolation => AptosFeatureFlag::CHARGE_INVARIANT_VIOLATION,
            FeatureFlag::DelegationPoolPartialGovernanceVoting => {
                AptosFeatureFlag::DELEGATION_POOL_PARTIAL_GOVERNANCE_VOTING
            },
            FeatureFlag::GasPayerEnabled => AptosFeatureFlag::GAS_PAYER_ENABLED,
            FeatureFlag::AptosUniqueIdentifiers => AptosFeatureFlag::APTOS_UNIQUE_IDENTIFIERS,
            FeatureFlag::BulletproofsNatives => AptosFeatureFlag::BULLETPROOFS_NATIVES,
            FeatureFlag::SignerNativeFormatFix => AptosFeatureFlag::SIGNER_NATIVE_FORMAT_FIX,
            FeatureFlag::ModuleEvent => AptosFeatureFlag::MODULE_EVENT,
            FeatureFlag::EmitFeeStatement => AptosFeatureFlag::EMIT_FEE_STATEMENT,
            FeatureFlag::StorageDeletionRefund => AptosFeatureFlag::STORAGE_DELETION_REFUND,
            FeatureFlag::AggregatorV2Api => AptosFeatureFlag::AGGREGATOR_V2_API,
            FeatureFlag::SignatureCheckerV2ScriptFix => {
                AptosFeatureFlag::SIGNATURE_CHECKER_V2_SCRIPT_FIX
            },
            FeatureFlag::SaferResourceGroups => AptosFeatureFlag::SAFER_RESOURCE_GROUPS,
            FeatureFlag::SaferMetadata => AptosFeatureFlag::SAFER_METADATA,
            FeatureFlag::SingleSenderAuthenticator => AptosFeatureFlag::SINGLE_SENDER_AUTHENTICATOR,
            FeatureFlag::SponsoredAutomaticAccountCreation => {
                AptosFeatureFlag::SPONSORED_AUTOMATIC_ACCOUNT_CREATION
            },
            FeatureFlag::FeePayerAccountOptional => AptosFeatureFlag::FEE_PAYER_ACCOUNT_OPTIONAL,
<<<<<<< HEAD
            FeatureFlag::ReconfigureWithDKG => AptosFeatureFlag::RECONFIGURE_WITH_DKG,
=======
            FeatureFlag::AggregatorV2DelayedFields => {
                AptosFeatureFlag::AGGREGATOR_V2_DELAYED_FIELDS
            },
            FeatureFlag::ConcurrentAssets => AptosFeatureFlag::CONCURRENT_ASSETS,
>>>>>>> 876bec7d
        }
    }
}

// We don't need this implementation. Just to make sure we have an exhaustive 1-1 mapping between the two structs.
impl From<AptosFeatureFlag> for FeatureFlag {
    fn from(f: AptosFeatureFlag) -> Self {
        match f {
            AptosFeatureFlag::CODE_DEPENDENCY_CHECK => FeatureFlag::CodeDependencyCheck,
            AptosFeatureFlag::COLLECT_AND_DISTRIBUTE_GAS_FEES => {
                FeatureFlag::CollectAndDistributeGasFees
            },
            AptosFeatureFlag::TREAT_FRIEND_AS_PRIVATE => FeatureFlag::TreatFriendAsPrivate,
            AptosFeatureFlag::SHA_512_AND_RIPEMD_160_NATIVES => {
                FeatureFlag::Sha512AndRipeMd160Natives
            },
            AptosFeatureFlag::APTOS_STD_CHAIN_ID_NATIVES => FeatureFlag::AptosStdChainIdNatives,
            AptosFeatureFlag::VM_BINARY_FORMAT_V6 => FeatureFlag::VMBinaryFormatV6,
            AptosFeatureFlag::MULTI_ED25519_PK_VALIDATE_V2_NATIVES => {
                FeatureFlag::MultiEd25519PkValidateV2Natives
            },
            AptosFeatureFlag::BLAKE2B_256_NATIVE => FeatureFlag::Blake2b256Native,
            AptosFeatureFlag::RESOURCE_GROUPS => FeatureFlag::ResourceGroups,
            AptosFeatureFlag::MULTISIG_ACCOUNTS => FeatureFlag::MultisigAccounts,
            AptosFeatureFlag::DELEGATION_POOLS => FeatureFlag::DelegationPools,
            AptosFeatureFlag::CRYPTOGRAPHY_ALGEBRA_NATIVES => {
                FeatureFlag::CryptographyAlgebraNatives
            },
            AptosFeatureFlag::BLS12_381_STRUCTURES => FeatureFlag::Bls12381Structures,
            AptosFeatureFlag::ED25519_PUBKEY_VALIDATE_RETURN_FALSE_WRONG_LENGTH => {
                FeatureFlag::Ed25519PubkeyValidateReturnFalseWrongLength
            },
            AptosFeatureFlag::STRUCT_CONSTRUCTORS => FeatureFlag::StructConstructors,
            AptosFeatureFlag::PERIODICAL_REWARD_RATE_DECREASE => {
                FeatureFlag::PeriodicalRewardRateReduction
            },
            AptosFeatureFlag::PARTIAL_GOVERNANCE_VOTING => FeatureFlag::PartialGovernanceVoting,
            AptosFeatureFlag::SIGNATURE_CHECKER_V2 => FeatureFlag::SignatureCheckerV2,
            AptosFeatureFlag::STORAGE_SLOT_METADATA => FeatureFlag::StorageSlotMetadata,
            AptosFeatureFlag::CHARGE_INVARIANT_VIOLATION => FeatureFlag::ChargeInvariantViolation,
            AptosFeatureFlag::DELEGATION_POOL_PARTIAL_GOVERNANCE_VOTING => {
                FeatureFlag::DelegationPoolPartialGovernanceVoting
            },
            AptosFeatureFlag::GAS_PAYER_ENABLED => FeatureFlag::GasPayerEnabled,
            AptosFeatureFlag::APTOS_UNIQUE_IDENTIFIERS => FeatureFlag::AptosUniqueIdentifiers,
            AptosFeatureFlag::BULLETPROOFS_NATIVES => FeatureFlag::BulletproofsNatives,
            AptosFeatureFlag::SIGNER_NATIVE_FORMAT_FIX => FeatureFlag::SignerNativeFormatFix,
            AptosFeatureFlag::MODULE_EVENT => FeatureFlag::ModuleEvent,
            AptosFeatureFlag::EMIT_FEE_STATEMENT => FeatureFlag::EmitFeeStatement,
            AptosFeatureFlag::STORAGE_DELETION_REFUND => FeatureFlag::StorageDeletionRefund,
            AptosFeatureFlag::AGGREGATOR_V2_API => FeatureFlag::AggregatorV2Api,
            AptosFeatureFlag::SIGNATURE_CHECKER_V2_SCRIPT_FIX => {
                FeatureFlag::SignatureCheckerV2ScriptFix
            },
            AptosFeatureFlag::SAFER_RESOURCE_GROUPS => FeatureFlag::SaferResourceGroups,
            AptosFeatureFlag::SAFER_METADATA => FeatureFlag::SaferMetadata,
            AptosFeatureFlag::SINGLE_SENDER_AUTHENTICATOR => FeatureFlag::SingleSenderAuthenticator,
            AptosFeatureFlag::SPONSORED_AUTOMATIC_ACCOUNT_CREATION => {
                FeatureFlag::SponsoredAutomaticAccountCreation
            },
            AptosFeatureFlag::FEE_PAYER_ACCOUNT_OPTIONAL => FeatureFlag::FeePayerAccountOptional,
<<<<<<< HEAD
            AptosFeatureFlag::RECONFIGURE_WITH_DKG => FeatureFlag::ReconfigureWithDKG,
=======
            AptosFeatureFlag::AGGREGATOR_V2_DELAYED_FIELDS => {
                FeatureFlag::AggregatorV2DelayedFields
            },
            AptosFeatureFlag::CONCURRENT_ASSETS => FeatureFlag::ConcurrentAssets,
>>>>>>> 876bec7d
        }
    }
}

impl Features {
    // Compare if the current feature set is different from features that has been enabled on chain.
    pub(crate) fn has_modified(&self, on_chain_features: &AptosFeatures) -> bool {
        self.enabled
            .iter()
            .any(|f| !on_chain_features.is_enabled(AptosFeatureFlag::from(f.clone())))
            || self
                .disabled
                .iter()
                .any(|f| on_chain_features.is_enabled(AptosFeatureFlag::from(f.clone())))
    }
}

impl From<&AptosFeatures> for Features {
    fn from(features: &AptosFeatures) -> Features {
        let mut enabled = vec![];
        let mut disabled = vec![];
        for feature in FeatureFlag::iter() {
            if features.is_enabled(AptosFeatureFlag::from(feature.clone())) {
                enabled.push(feature);
            } else {
                disabled.push(feature);
            }
        }
        Features { enabled, disabled }
    }
}<|MERGE_RESOLUTION|>--- conflicted
+++ resolved
@@ -86,12 +86,9 @@
     SingleSenderAuthenticator,
     SponsoredAutomaticAccountCreation,
     FeePayerAccountOptional,
-<<<<<<< HEAD
-    ReconfigureWithDKG,
-=======
     AggregatorV2DelayedFields,
     ConcurrentAssets,
->>>>>>> 876bec7d
+    ReconfigureWithDKG,
 }
 
 fn generate_features_blob(writer: &CodeWriter, data: &[u64]) {
@@ -230,14 +227,11 @@
                 AptosFeatureFlag::SPONSORED_AUTOMATIC_ACCOUNT_CREATION
             },
             FeatureFlag::FeePayerAccountOptional => AptosFeatureFlag::FEE_PAYER_ACCOUNT_OPTIONAL,
-<<<<<<< HEAD
-            FeatureFlag::ReconfigureWithDKG => AptosFeatureFlag::RECONFIGURE_WITH_DKG,
-=======
             FeatureFlag::AggregatorV2DelayedFields => {
                 AptosFeatureFlag::AGGREGATOR_V2_DELAYED_FIELDS
             },
             FeatureFlag::ConcurrentAssets => AptosFeatureFlag::CONCURRENT_ASSETS,
->>>>>>> 876bec7d
+            FeatureFlag::ReconfigureWithDKG => AptosFeatureFlag::RECONFIGURE_WITH_DKG,
         }
     }
 }
@@ -299,14 +293,11 @@
                 FeatureFlag::SponsoredAutomaticAccountCreation
             },
             AptosFeatureFlag::FEE_PAYER_ACCOUNT_OPTIONAL => FeatureFlag::FeePayerAccountOptional,
-<<<<<<< HEAD
-            AptosFeatureFlag::RECONFIGURE_WITH_DKG => FeatureFlag::ReconfigureWithDKG,
-=======
             AptosFeatureFlag::AGGREGATOR_V2_DELAYED_FIELDS => {
                 FeatureFlag::AggregatorV2DelayedFields
             },
             AptosFeatureFlag::CONCURRENT_ASSETS => FeatureFlag::ConcurrentAssets,
->>>>>>> 876bec7d
+            AptosFeatureFlag::RECONFIGURE_WITH_DKG => FeatureFlag::ReconfigureWithDKG,
         }
     }
 }
