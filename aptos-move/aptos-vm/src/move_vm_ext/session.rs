// Copyright © Aptos Foundation
// SPDX-License-Identifier: Apache-2.0

use crate::{
    data_cache::get_resource_group_from_metadata,
    move_vm_ext::{resource_state_key, write_op_converter::WriteOpConverter, AptosMoveResolver},
    transaction_metadata::TransactionMetadata,
};
use aptos_crypto::{hash::CryptoHash, HashValue};
use aptos_crypto_derive::{BCSCryptoHash, CryptoHasher};
use aptos_framework::natives::{
    aggregator_natives::{AggregatorChangeSet, AggregatorChangeV1, NativeAggregatorContext},
    code::{NativeCodeContext, PublishRequest},
    event::NativeEventContext,
};
use aptos_table_natives::{NativeTableContext, TableChangeSet};
use aptos_types::{
<<<<<<< HEAD
    access_path::AccessPath, block_metadata::BlockMetadata, contract_event::ContractEvent,
    on_chain_config::Features, state_store::state_key::StateKey,
=======
    access_path::AccessPath, block_metadata::BlockMetadata, block_metadata_ext::BlockMetadataExt,
    contract_event::ContractEvent, on_chain_config::Features, state_store::state_key::StateKey,
>>>>>>> ffe38cf9
    validator_txn::ValidatorTransaction,
};
use aptos_vm_types::{change_set::VMChangeSet, storage::change_set_configs::ChangeSetConfigs};
use bytes::Bytes;
use move_binary_format::errors::{Location, PartialVMError, PartialVMResult, VMResult};
use move_core_types::{
    account_address::AccountAddress,
    effects::{AccountChanges, Changes, Op as MoveStorageOp},
    language_storage::{ModuleId, StructTag},
    value::MoveTypeLayout,
    vm_status::StatusCode,
};
use move_vm_runtime::{move_vm::MoveVM, session::Session};
use move_vm_types::values::Value;
use serde::{Deserialize, Serialize};
use std::{
    collections::BTreeMap,
    ops::{Deref, DerefMut},
    sync::Arc,
};

pub(crate) enum ResourceGroupChangeSet {
    // Merged resource groups op.
    V0(BTreeMap<StateKey, MoveStorageOp<BytesWithResourceLayout>>),
    // Granular ops to individual resources within a group.
    V1(BTreeMap<StateKey, BTreeMap<StructTag, MoveStorageOp<BytesWithResourceLayout>>>),
}
type AccountChangeSet = AccountChanges<Bytes, BytesWithResourceLayout>;
type ChangeSet = Changes<Bytes, BytesWithResourceLayout>;
pub type BytesWithResourceLayout = (Bytes, Option<Arc<MoveTypeLayout>>);

#[derive(BCSCryptoHash, CryptoHasher, Deserialize, Serialize)]
pub enum SessionId {
    Txn {
        sender: AccountAddress,
        sequence_number: u64,
        script_hash: Vec<u8>,
    },
    BlockMeta {
        // block id
        id: HashValue,
    },
    Genesis {
        // id to identify this specific genesis build
        id: HashValue,
    },
    Prologue {
        sender: AccountAddress,
        sequence_number: u64,
        script_hash: Vec<u8>,
    },
    Epilogue {
        sender: AccountAddress,
        sequence_number: u64,
        script_hash: Vec<u8>,
    },
    // For those runs that are not a transaction and the output of which won't be committed.
    Void,
    RunOnAbort {
        sender: AccountAddress,
        sequence_number: u64,
        script_hash: Vec<u8>,
    },
<<<<<<< HEAD
    ValidatorTxn {
        script_hash: HashValue,
=======
    BlockMetaExt {
        // block id
        id: HashValue,
    },
    ValidatorTxn {
        script_hash: Vec<u8>,
>>>>>>> ffe38cf9
    },
}

impl SessionId {
    pub fn txn_meta(txn_metadata: &TransactionMetadata) -> Self {
        Self::Txn {
            sender: txn_metadata.sender,
            sequence_number: txn_metadata.sequence_number,
            script_hash: txn_metadata.script_hash.clone(),
        }
    }

    pub fn genesis(id: HashValue) -> Self {
        Self::Genesis { id }
    }

    pub fn block_meta(block_meta: &BlockMetadata) -> Self {
        Self::BlockMeta {
            id: block_meta.id(),
        }
    }

    pub fn block_meta_ext(block_meta_ext: &BlockMetadataExt) -> Self {
        Self::BlockMetaExt {
            id: block_meta_ext.id(),
        }
    }

    pub fn prologue_meta(txn_metadata: &TransactionMetadata) -> Self {
        Self::Prologue {
            sender: txn_metadata.sender,
            sequence_number: txn_metadata.sequence_number,
            script_hash: txn_metadata.script_hash.clone(),
        }
    }

    pub fn run_on_abort(txn_metadata: &TransactionMetadata) -> Self {
        Self::RunOnAbort {
            sender: txn_metadata.sender,
            sequence_number: txn_metadata.sequence_number,
            script_hash: txn_metadata.script_hash.clone(),
        }
    }

    pub fn epilogue_meta(txn_metadata: &TransactionMetadata) -> Self {
        Self::Epilogue {
            sender: txn_metadata.sender,
            sequence_number: txn_metadata.sequence_number,
            script_hash: txn_metadata.script_hash.clone(),
        }
    }

    pub fn void() -> Self {
        Self::Void
    }

    pub fn validator_txn(txn: &ValidatorTransaction) -> Self {
        Self::ValidatorTxn {
<<<<<<< HEAD
            script_hash: txn.hash(),
=======
            script_hash: txn.hash().to_vec(),
>>>>>>> ffe38cf9
        }
    }

    pub fn as_uuid(&self) -> HashValue {
        self.hash()
    }
}

pub struct SessionExt<'r, 'l> {
    inner: Session<'r, 'l>,
    remote: &'r dyn AptosMoveResolver,
    features: Arc<Features>,
}

impl<'r, 'l> SessionExt<'r, 'l> {
    pub fn new(
        inner: Session<'r, 'l>,
        remote: &'r dyn AptosMoveResolver,
        features: Arc<Features>,
    ) -> Self {
        Self {
            inner,
            remote,
            features,
        }
    }

    pub fn finish(self, configs: &ChangeSetConfigs) -> VMResult<VMChangeSet> {
        let move_vm = self.inner.get_move_vm();

        let resource_converter = |value: Value,
                                  layout: MoveTypeLayout,
                                  has_aggregator_lifting: bool|
         -> PartialVMResult<BytesWithResourceLayout> {
            value
                .simple_serialize(&layout)
                .map(Into::into)
                .map(|bytes| (bytes, has_aggregator_lifting.then_some(Arc::new(layout))))
                .ok_or_else(|| {
                    PartialVMError::new(StatusCode::INTERNAL_TYPE_ERROR)
                        .with_message(format!("Error when serializing resource {}.", value))
                })
        };
        let (change_set, mut extensions) = self
            .inner
            .finish_with_extensions_with_custom_effects(&resource_converter)?;

        let (change_set, resource_group_change_set) =
            Self::split_and_merge_resource_groups(move_vm, self.remote, change_set)
                .map_err(|e| e.finish(Location::Undefined))?;

        let table_context: NativeTableContext = extensions.remove();
        let table_change_set = table_context
            .into_change_set()
            .map_err(|e| e.finish(Location::Undefined))?;

        let aggregator_context: NativeAggregatorContext = extensions.remove();
        let aggregator_change_set = aggregator_context
            .into_change_set()
            .map_err(|e| PartialVMError::from(e).finish(Location::Undefined))?;

        let event_context: NativeEventContext = extensions.remove();
        let events = event_context.into_events();

        let woc = WriteOpConverter::new(
            self.remote,
            self.features.is_storage_slot_metadata_enabled(),
        );

        let change_set = Self::convert_change_set(
            &woc,
            change_set,
            resource_group_change_set,
            events,
            table_change_set,
            aggregator_change_set,
            configs,
        )
        .map_err(|e| e.finish(Location::Undefined))?;

        Ok(change_set)
    }

    pub fn extract_publish_request(&mut self) -> Option<PublishRequest> {
        let ctx = self.get_native_extensions().get_mut::<NativeCodeContext>();
        ctx.requested_module_bundle.take()
    }

    fn populate_v0_resource_group_change_set(
        change_set: &mut BTreeMap<StateKey, MoveStorageOp<BytesWithResourceLayout>>,
        state_key: StateKey,
        mut source_data: BTreeMap<StructTag, Bytes>,
        resources: BTreeMap<StructTag, MoveStorageOp<BytesWithResourceLayout>>,
    ) -> PartialVMResult<()> {
        let common_error = || {
            PartialVMError::new(StatusCode::UNKNOWN_INVARIANT_VIOLATION_ERROR)
                .with_message("populate v0 resource group change set error".to_string())
        };

        let create = source_data.is_empty();

        for (struct_tag, current_op) in resources {
            match current_op {
                MoveStorageOp::Delete => {
                    source_data.remove(&struct_tag).ok_or_else(common_error)?;
                },
                MoveStorageOp::Modify((new_data, _)) => {
                    let data = source_data.get_mut(&struct_tag).ok_or_else(common_error)?;
                    *data = new_data;
                },
                MoveStorageOp::New((data, _)) => {
                    let data = source_data.insert(struct_tag, data);
                    if data.is_some() {
                        return Err(common_error());
                    }
                },
            }
        }

        let op = if source_data.is_empty() {
            MoveStorageOp::Delete
        } else if create {
            MoveStorageOp::New((
                bcs::to_bytes(&source_data)
                    .map_err(|_| common_error())?
                    .into(),
                None,
            ))
        } else {
            MoveStorageOp::Modify((
                bcs::to_bytes(&source_data)
                    .map_err(|_| common_error())?
                    .into(),
                None,
            ))
        };
        change_set.insert(state_key, op);
        Ok(())
    }

    /// * Separate the resource groups from the non-resource.
    /// * non-resource groups are kept as is
    /// * resource groups are merged into the correct format as deltas to the source data
    ///   * Remove resource group data from the deltas
    ///   * Attempt to read the existing resource group data or create a new empty container
    ///   * Apply the deltas to the resource group data
    /// The process for translating Move deltas of resource groups to resources is
    /// * Add -- insert element in container
    ///   * If entry exists, Unreachable
    ///   * If group exists, Modify
    ///   * If group doesn't exist, Add
    /// * Modify -- update element in container
    ///   * If group or data doesn't exist, Unreachable
    ///   * Otherwise modify
    /// * Delete -- remove element from container
    ///   * If group or data does't exist, Unreachable
    ///   * If elements remain, Modify
    ///   * Otherwise delete
    ///
    /// V1 Resource group change set behavior keeps ops for individual resources separate, not
    /// merging them into the a single op corresponding to the whole resource group (V0).
    /// TODO[agg_v2](fix) Resource groups are currently not handled correctly in terms of propagating MoveTypeLayout
    fn split_and_merge_resource_groups(
        runtime: &MoveVM,
        remote: &dyn AptosMoveResolver,
        change_set: ChangeSet,
    ) -> PartialVMResult<(ChangeSet, ResourceGroupChangeSet)> {
        // The use of this implies that we could theoretically call unwrap with no consequences,
        // but using unwrap means the code panics if someone can come up with an attack.
        let common_error = || {
            PartialVMError::new(StatusCode::UNKNOWN_INVARIANT_VIOLATION_ERROR)
                .with_message("split_and_merge_resource_groups error".to_string())
        };
        let mut change_set_filtered = ChangeSet::new();

        let mut maybe_resource_group_cache = remote.release_resource_group_cache().map(|v| {
            v.into_iter()
                .map(|(k, v)| (k, v.into_iter().collect::<BTreeMap<_, _>>()))
                .collect::<BTreeMap<_, _>>()
        });
        let mut resource_group_change_set = if maybe_resource_group_cache.is_some() {
            ResourceGroupChangeSet::V0(BTreeMap::new())
        } else {
            ResourceGroupChangeSet::V1(BTreeMap::new())
        };
        for (addr, account_changeset) in change_set.into_inner() {
            let mut resource_groups: BTreeMap<
                StructTag,
                BTreeMap<StructTag, MoveStorageOp<BytesWithResourceLayout>>,
            > = BTreeMap::new();
            let mut resources_filtered = BTreeMap::new();
            let (modules, resources) = account_changeset.into_inner();

            for (struct_tag, blob_op) in resources {
                let resource_group_tag = runtime
                    .with_module_metadata(&struct_tag.module_id(), |md| {
                        get_resource_group_from_metadata(&struct_tag, md)
                    });

                if let Some(resource_group_tag) = resource_group_tag {
                    if resource_groups
                        .entry(resource_group_tag)
                        .or_default()
                        .insert(struct_tag, blob_op)
                        .is_some()
                    {
                        return Err(common_error());
                    }
                } else {
                    resources_filtered.insert(struct_tag, blob_op);
                }
            }

            change_set_filtered
                .add_account_changeset(
                    addr,
                    AccountChangeSet::from_modules_resources(modules, resources_filtered),
                )
                .map_err(|_| common_error())?;

            for (resource_group_tag, resources) in resource_groups {
                let state_key = StateKey::access_path(AccessPath::resource_group_access_path(
                    addr,
                    resource_group_tag,
                ));
                match &mut resource_group_change_set {
                    ResourceGroupChangeSet::V0(v0_changes) => {
                        let source_data = maybe_resource_group_cache
                            .as_mut()
                            .expect("V0 cache must be set")
                            .remove(&state_key)
                            .unwrap_or_default();
                        Self::populate_v0_resource_group_change_set(
                            v0_changes,
                            state_key,
                            source_data,
                            resources,
                        )?;
                    },
                    ResourceGroupChangeSet::V1(v1_changes) => {
                        // Maintain the behavior of failing the transaction on resource
                        // group member existence invariants.
                        for (struct_tag, current_op) in resources.iter() {
                            let exists = remote.resource_exists_in_group(&state_key, struct_tag)?;
                            if matches!(current_op, MoveStorageOp::New(_)) == exists {
                                // Deletion and Modification require resource to exist,
                                // while creation requires the resource to not exist.
                                return Err(common_error());
                            }
                        }
                        v1_changes.insert(state_key, resources);
                    },
                }
            }
        }

        Ok((change_set_filtered, resource_group_change_set))
    }

    pub(crate) fn convert_change_set(
        woc: &WriteOpConverter,
        change_set: ChangeSet,
        resource_group_change_set: ResourceGroupChangeSet,
        events: Vec<(ContractEvent, Option<MoveTypeLayout>)>,
        table_change_set: TableChangeSet,
        aggregator_change_set: AggregatorChangeSet,
        configs: &ChangeSetConfigs,
    ) -> PartialVMResult<VMChangeSet> {
        let mut resource_write_set = BTreeMap::new();
        let mut resource_group_write_set = BTreeMap::new();
        let mut module_write_set = BTreeMap::new();
        let mut aggregator_v1_write_set = BTreeMap::new();
        let mut aggregator_v1_delta_set = BTreeMap::new();

        for (addr, account_changeset) in change_set.into_inner() {
            let (modules, resources) = account_changeset.into_inner();
            for (struct_tag, blob_and_layout_op) in resources {
                let state_key = resource_state_key(addr, struct_tag)?;
                let op = woc.convert_resource(
                    &state_key,
                    blob_and_layout_op,
                    configs.legacy_resource_creation_as_modification(),
                )?;

                resource_write_set.insert(state_key, op);
            }

            for (name, blob_op) in modules {
                let state_key = StateKey::access_path(AccessPath::from(&ModuleId::new(addr, name)));
                let op = woc.convert_module(&state_key, blob_op, false)?;
                module_write_set.insert(state_key, op);
            }
        }

        match resource_group_change_set {
            ResourceGroupChangeSet::V0(v0_changes) => {
                for (state_key, blob_op) in v0_changes {
                    let op = woc.convert_resource(&state_key, blob_op, false)?;
                    resource_write_set.insert(state_key, op);
                }
            },
            ResourceGroupChangeSet::V1(v1_changes) => {
                for (state_key, resources) in v1_changes {
                    let group_write = woc.convert_resource_group_v1(&state_key, resources)?;
                    resource_group_write_set.insert(state_key, group_write);
                }
            },
        }

        for (handle, change) in table_change_set.changes {
            for (key, value_op) in change.entries {
                let state_key = StateKey::table_item(handle.into(), key);
                let op = woc.convert_resource(&state_key, value_op, false)?;
                resource_write_set.insert(state_key, op);
            }
        }

        for (state_key, change) in aggregator_change_set.aggregator_v1_changes {
            match change {
                AggregatorChangeV1::Write(value) => {
                    let write_op = woc.convert_aggregator_modification(&state_key, value)?;
                    aggregator_v1_write_set.insert(state_key, write_op);
                },
                AggregatorChangeV1::Merge(delta_op) => {
                    aggregator_v1_delta_set.insert(state_key, delta_op);
                },
                AggregatorChangeV1::Delete => {
                    let write_op =
                        woc.convert_aggregator(&state_key, MoveStorageOp::Delete, false)?;
                    aggregator_v1_write_set.insert(state_key, write_op);
                },
            }
        }

        // We need to remove values that are already in the writes.
        let reads_needing_exchange = aggregator_change_set
            .reads_needing_exchange
            .into_iter()
            .filter(|(state_key, _)| !resource_write_set.contains_key(state_key))
            .collect();

        let group_reads_needing_change = aggregator_change_set
            .group_reads_needing_exchange
            .into_iter()
            .filter(|(state_key, _)| !resource_group_write_set.contains_key(state_key))
            .collect();

        VMChangeSet::new_expanded(
            resource_write_set,
            resource_group_write_set,
            module_write_set,
            aggregator_v1_write_set,
            aggregator_v1_delta_set,
            aggregator_change_set.delayed_field_changes,
            reads_needing_exchange,
            group_reads_needing_change,
            events,
            configs,
        )
    }
}

impl<'r, 'l> Deref for SessionExt<'r, 'l> {
    type Target = Session<'r, 'l>;

    fn deref(&self) -> &Self::Target {
        &self.inner
    }
}

impl<'r, 'l> DerefMut for SessionExt<'r, 'l> {
    fn deref_mut(&mut self) -> &mut Self::Target {
        &mut self.inner
    }
}<|MERGE_RESOLUTION|>--- conflicted
+++ resolved
@@ -15,13 +15,8 @@
 };
 use aptos_table_natives::{NativeTableContext, TableChangeSet};
 use aptos_types::{
-<<<<<<< HEAD
-    access_path::AccessPath, block_metadata::BlockMetadata, contract_event::ContractEvent,
-    on_chain_config::Features, state_store::state_key::StateKey,
-=======
     access_path::AccessPath, block_metadata::BlockMetadata, block_metadata_ext::BlockMetadataExt,
     contract_event::ContractEvent, on_chain_config::Features, state_store::state_key::StateKey,
->>>>>>> ffe38cf9
     validator_txn::ValidatorTransaction,
 };
 use aptos_vm_types::{change_set::VMChangeSet, storage::change_set_configs::ChangeSetConfigs};
@@ -85,17 +80,12 @@
         sequence_number: u64,
         script_hash: Vec<u8>,
     },
-<<<<<<< HEAD
-    ValidatorTxn {
-        script_hash: HashValue,
-=======
     BlockMetaExt {
         // block id
         id: HashValue,
     },
     ValidatorTxn {
         script_hash: Vec<u8>,
->>>>>>> ffe38cf9
     },
 }
 
@@ -154,11 +144,7 @@
 
     pub fn validator_txn(txn: &ValidatorTransaction) -> Self {
         Self::ValidatorTxn {
-<<<<<<< HEAD
-            script_hash: txn.hash(),
-=======
             script_hash: txn.hash().to_vec(),
->>>>>>> ffe38cf9
         }
     }
 
