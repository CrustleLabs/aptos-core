--- conflicted
+++ resolved
@@ -400,12 +400,6 @@
     pub fn execute_block<
         S: StateView + Sync,
         L: TransactionCommitHook<Output = AptosTransactionOutput>,
-<<<<<<< HEAD
-        TP: TxnProvider<SignatureVerifiedTransaction> + Sync,
-    >(
-        executor_thread_pool: Arc<ThreadPool>,
-        signature_verified_block: &TP,
-=======
         TP: TxnIndexProvider
             + BlockSTMPlugin<SignatureVerifiedTransaction, AptosTransactionOutput, VMStatus>
             + Send
@@ -414,17 +408,12 @@
     >(
         executor_thread_pool: Arc<ThreadPool>,
         txn_provider: Arc<TP>,
->>>>>>> 0edd2426
         state_view: &S,
         config: BlockExecutorConfig,
         transaction_commit_listener: Option<L>,
     ) -> Result<BlockOutput<TransactionOutput>, VMStatus> {
         let _timer = BLOCK_EXECUTOR_EXECUTE_BLOCK_SECONDS.start_timer();
-<<<<<<< HEAD
-        let num_txns = signature_verified_block.num_txns();
-=======
         let num_txns = txn_provider.num_txns();
->>>>>>> 0edd2426
         if state_view.id() != StateViewId::Miscellaneous {
             // Speculation is disabled in Miscellaneous context, which is used by testing and
             // can even lead to concurrent execute_block invocations, leading to errors on flush.
@@ -438,11 +427,7 @@
             S,
             L,
             ExecutableTestType,
-<<<<<<< HEAD
-            TP
-=======
             TP,
->>>>>>> 0edd2426
         >::new(config, executor_thread_pool, transaction_commit_listener);
 
         let ret = executor.execute_block(state_view, txn_provider.clone(), state_view);
