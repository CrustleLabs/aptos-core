/// This module allows users to deploy, upgrade and freeze modules deployed to objects on-chain.
/// This enables users to deploy modules to an object with a unique address each time they are published.
/// This modules provides an alternative method to publish code on-chain, where code is deployed to objects rather than accounts.
/// This is encouraged as it abstracts the necessary resources needed for deploying modules,
/// along with the required authorization to upgrade and freeze modules.
///
/// The functionalities of this module are as follows.
///
/// Publishing modules flow:
/// 1. Create a new object with the address derived from the publisher address and the object seed.
/// 2. Publish the module passed in the function via `metadata_serialized` and `code` to the newly created object.
/// 3. Emits 'Publish' event with the address of the newly created object.
/// 4. Create a `ManagingRefs` which stores the extend ref of the newly created object.
/// Note: This is needed to upgrade the code as the signer must be generated to upgrade the existing code in an object.
///
/// Upgrading modules flow:
/// 1. Assert the `code_object` passed in the function is owned by the `publisher`.
/// 2. Assert the `code_object` passed in the function exists in global storage.
/// 2. Retrieve the `ExtendRef` from the `code_object` and generate the signer from this.
/// 3. Upgrade the module with the `metadata_serialized` and `code` passed in the function.
/// 4. Emits 'Upgrade' event with the address of the object with the upgraded code.
/// Note: If the modules were deployed as immutable when calling `publish`, the upgrade will fail.
///
/// Freezing modules flow:
/// 1. Assert the `code_object` passed in the function exists in global storage.
/// 2. Assert the `code_object` passed in the function is owned by the `publisher`.
/// 3. Mark all the modules in the `code_object` as immutable.
/// 4. Emits 'Freeze' event with the address of the object with the frozen code.
/// Note: There is no unfreeze function as this gives no benefit if the user can freeze/unfreeze modules at will.
///       Once modules are marked as immutable, they cannot be made mutable again.
module aptos_framework::object_code_deployment {
    use std::bcs;
    use std::error;
    use std::features;
<<<<<<< HEAD
    use aptos_std::type_info;
    use aptos_std::type_info::TypeInfo;
=======
    use std::signer;
    use std::vector;
>>>>>>> eed5259e
    use aptos_framework::account;
    use aptos_framework::code;
    use aptos_framework::code::PackageRegistry;
    use aptos_framework::event;
    use aptos_framework::object;
    use aptos_framework::object::{ExtendRef, Object};

    /// Object code deployment feature not supported.
    const EOBJECT_CODE_DEPLOYMENT_NOT_SUPPORTED: u64 = 1;
    /// Not the owner of the `code_object`
    const ENOT_CODE_OBJECT_OWNER: u64 = 2;
    /// `code_object` does not exist.
    const ECODE_OBJECT_DOES_NOT_EXIST: u64 = 3;
    /// Current permissioned signer cannot deploy object code.
    const ENO_CODE_PERMISSION: u64 = 4;
    /// No signer capability proof configured for this code object.
    const ENO_SIGNER_CAPABILITY_CONFIGURED: u64 = 5;

    const OBJECT_CODE_DEPLOYMENT_DOMAIN_SEPARATOR: vector<u8> = b"aptos_framework::object_code_deployment";

    #[resource_group_member(group = aptos_framework::object::ObjectGroup)]
    /// Internal struct, attached to the object, that holds Refs we need to manage the code deployment (i.e. upgrades).
    struct ManagingRefs has key {
        /// We need to keep the extend ref to be able to generate the signer to upgrade existing code.
        extend_ref: ExtendRef,
    }

    #[resource_group_member(group = aptos_framework::object::ObjectGroup)]
    /// Allow access to the code object's signer based on a struct-based registered proof.
    struct CodeSignerCapability has key {
        capability_proof: TypeInfo,
    }

    #[event]
    /// Event emitted when code is published to an object.
    struct Publish has drop, store {
        object_address: address,
    }

    #[event]
    /// Event emitted when code in an existing object is upgraded.
    struct Upgrade has drop, store {
        object_address: address,
    }

    #[event]
    /// Event emitted when code in an existing object is made immutable.
    struct Freeze has drop, store {
        object_address: address,
    }

    #[view]
    public fun next_code_object_address(publisher: address): address {
        let object_seed = object_seed(publisher);
        object::create_object_address(&publisher, object_seed)
    }

    /// Creates a new object with a unique address derived from the publisher address and the object seed.
    /// Publishes the code passed in the function to the newly created object.
    /// The caller must provide package metadata describing the package via `metadata_serialized` and
    /// the code to be published via `code`. This contains a vector of modules to be deployed on-chain.
    public entry fun publish(
        publisher: &signer,
        metadata_serialized: vector<u8>,
        code: vector<vector<u8>>,
    ) {
        code::check_code_publishing_permission(publisher);
        assert!(
            features::is_object_code_deployment_enabled(),
            error::unavailable(EOBJECT_CODE_DEPLOYMENT_NOT_SUPPORTED),
        );

        let publisher_address = signer::address_of(publisher);
        let object_seed = object_seed(publisher_address);
        let constructor_ref = &object::create_named_object(publisher, object_seed);
        let code_signer = &object::generate_signer(constructor_ref);
        code::publish_package_txn(code_signer, metadata_serialized, code);

        event::emit(Publish { object_address: signer::address_of(code_signer), });

        move_to(code_signer, ManagingRefs {
            extend_ref: object::generate_extend_ref(constructor_ref),
        });
    }

    inline fun object_seed(publisher: address): vector<u8> {
        let sequence_number = account::get_sequence_number(publisher) + 1;
        let seeds = vector[];
        seeds.append(bcs::to_bytes(&OBJECT_CODE_DEPLOYMENT_DOMAIN_SEPARATOR));
        seeds.append(bcs::to_bytes(&sequence_number));
        seeds
    }

    /// Upgrades the existing modules at the `code_object` address with the new modules passed in `code`,
    /// along with the metadata `metadata_serialized`.
    /// Note: If the modules were deployed as immutable when calling `publish`, the upgrade will fail.
    /// Requires the publisher to be the owner of the `code_object`.
    public entry fun upgrade(
        publisher: &signer,
        metadata_serialized: vector<u8>,
        code: vector<vector<u8>>,
        code_object: Object<PackageRegistry>,
    ) acquires ManagingRefs {
        code::check_code_publishing_permission(publisher);
        let publisher_address = signer::address_of(publisher);
        assert!(
            object::is_owner(code_object, publisher_address),
            error::permission_denied(ENOT_CODE_OBJECT_OWNER),
        );

        let code_object_address = object::object_address(&code_object);
        assert_is_code_object(code_object_address);

        let extend_ref = &borrow_global<ManagingRefs>(code_object_address).extend_ref;
        let code_signer = &object::generate_signer_for_extending(extend_ref);
        code::publish_package_txn(code_signer, metadata_serialized, code);

        event::emit(Upgrade { object_address: signer::address_of(code_signer), });
    }

    /// Make an existing upgradable package immutable. Once this is called, the package cannot be made upgradable again.
    /// Each `code_object` should only have one package, as one package is deployed per object in this module.
    /// Requires the `publisher` to be the owner of the `code_object`.
    public entry fun freeze_code_object(publisher: &signer, code_object: Object<PackageRegistry>) {
        code::freeze_code_object(publisher, code_object);

        event::emit(Freeze { object_address: object::object_address(&code_object), });
    }

    /// Registers a capability proof for the `code_object` to allow generating the signer for the `code_object` later via
    /// `object_code_deployment::generate_signer`.
    ///
    /// This can only be called by the owner of the `code_object` or the package itself.
    public entry fun register_signer_capability_proof<ProofType>(
        owner_or_package: &signer
    ) acquires CodeSignerCapability, ManagingRefs {
        code::check_code_publishing_permission(owner_or_package);

        let proof_type = type_info::type_of<ProofType>();
        let code_object_address = proof_type.account_address();
        // Disallow registering a capability proof for an object that is not a code object.
        assert_is_code_object(code_object_address);

        let caller_addr = permissioned_signer::address_of(owner_or_package);
        let is_code_object_owner =
            object::is_owner(object::address_to_object<PackageRegistry>(code_object_address), caller_addr);
        let is_package_itself = caller_addr == code_object_address;
        assert!(
            is_code_object_owner || is_package_itself,
            error::permission_denied(ENOT_CODE_OBJECT_OWNER),
        );

        if (!exists<CodeSignerCapability>(code_object_address)) {
            let code_object_signer = &object::generate_signer_for_extending(&ManagingRefs[code_object_address].extend_ref);
            move_to(code_object_signer, CodeSignerCapability { capability_proof: proof_type });
        } else {
            CodeSignerCapability[code_object_address].capability_proof = proof_type;
        };
    }

    /// Generates a signer for the `code_object` if the caller has registered a capability proof for it.
    public fun generate_signer<ProofType>(
        _proof: &ProofType
    ): signer acquires CodeSignerCapability, ManagingRefs {
        let proof_type = type_info::type_of<ProofType>();
        let code_object_address = proof_type.account_address();
        // This is redundant with the check in `register_signer_capability_proof`, but we want to cautious here and also
        // fail early if the `code_object` is not a code object.
        assert_is_code_object(code_object_address);

        assert!(exists<CodeSignerCapability>(code_object_address), error::not_found(ENO_SIGNER_CAPABILITY_CONFIGURED));
        let proof_required = CodeSignerCapability[code_object_address].capability_proof;
        assert!(proof_type == proof_required, error::permission_denied(ENO_CODE_PERMISSION));

        object::generate_signer_for_extending(&ManagingRefs[code_object_address].extend_ref)
    }

    inline fun assert_is_code_object(code_object: address) {
        assert!(exists<ManagingRefs>(code_object), error::not_found(ECODE_OBJECT_DOES_NOT_EXIST));
    }

    #[test_only]
    package fun create_fake_code_object(code_object: address, extend_ref: ExtendRef) {
        let code_signer = &account::create_signer_for_test(code_object);
        code::create_empty_package(code_signer);
        move_to(code_signer, ManagingRefs { extend_ref });
    }
}<|MERGE_RESOLUTION|>--- conflicted
+++ resolved
@@ -32,19 +32,12 @@
     use std::bcs;
     use std::error;
     use std::features;
-<<<<<<< HEAD
-    use aptos_std::type_info;
-    use aptos_std::type_info::TypeInfo;
-=======
     use std::signer;
-    use std::vector;
->>>>>>> eed5259e
+    use aptos_std::type_info::{Self, TypeInfo};
     use aptos_framework::account;
-    use aptos_framework::code;
-    use aptos_framework::code::PackageRegistry;
+    use aptos_framework::code::{Self, PackageRegistry};
     use aptos_framework::event;
-    use aptos_framework::object;
-    use aptos_framework::object::{ExtendRef, Object};
+    use aptos_framework::object::{Self, ExtendRef, Object};
 
     /// Object code deployment feature not supported.
     const EOBJECT_CODE_DEPLOYMENT_NOT_SUPPORTED: u64 = 1;
@@ -182,7 +175,7 @@
         // Disallow registering a capability proof for an object that is not a code object.
         assert_is_code_object(code_object_address);
 
-        let caller_addr = permissioned_signer::address_of(owner_or_package);
+        let caller_addr = signer::address_of(owner_or_package);
         let is_code_object_owner =
             object::is_owner(object::address_to_object<PackageRegistry>(code_object_address), caller_addr);
         let is_package_itself = caller_addr == code_object_address;
